#pragma once

#include <algorithm>
#include <functional>
#include <map>
#include <set>
#include <stdexcept>
#include <vector>

#include "drake/common/drake_assert.h"
#include "drake/systems/framework/cache.h"
#include "drake/systems/framework/context.h"
#include "drake/systems/framework/diagram_context.h"
#include "drake/systems/framework/state.h"
#include "drake/systems/framework/system.h"
#include "drake/systems/framework/system_port_descriptor.h"

namespace drake {
namespace systems {

template <typename T>
class DiagramBuilder;

namespace internal {

/// DiagramOutput is an implementation of SystemOutput that holds unowned
/// OutputPort pointers. It is used to expose the outputs of constituent
/// systems as outputs of a Diagram.
///
/// @tparam T The type of the output data. Must be a valid Eigen scalar.
template <typename T>
<<<<<<< HEAD
struct DiagramOutput : public SystemOutput<T> {
  int get_num_ports() const override { return static_cast<int>(ports_.size()); }
=======
class DiagramOutput : public SystemOutput<T> {
 public:
  int get_num_ports() const override { return ports_.size(); }
>>>>>>> 878a562f

  OutputPort* get_mutable_port(int index) override { return ports_[index]; }

  const OutputPort& get_port(int index) const override {
    return *ports_[index];
  }

  std::vector<OutputPort*>* get_mutable_ports() { return &ports_; }

 protected:
  // Returns a clone that has the same number of output ports, set to nullptr.
  DiagramOutput<T>* DoClone() const override {
    DiagramOutput<T>* clone = new DiagramOutput<T>();
    clone->ports_.resize(get_num_ports());
    return clone;
  }

 private:
  std::vector<OutputPort*> ports_;
};

/// DiagramTimeDerivatives is a version of DiagramContinuousState that owns
/// the constituent continuous states. As the name implies, it is only useful
/// for the time derivatives.
template <typename T>
class DiagramTimeDerivatives : public DiagramContinuousState<T> {
 public:
  explicit DiagramTimeDerivatives(
      std::vector<std::unique_ptr<ContinuousState<T>>> substates)
      : DiagramContinuousState<T>(Unpack(substates)),
        substates_(std::move(substates)) {}

  ~DiagramTimeDerivatives() override {}

 private:
  template <typename U>
  std::vector<U*> Unpack(const std::vector<std::unique_ptr<U>>& in) {
    std::vector<U*> out(in.size());
    std::transform(in.begin(), in.end(), out.begin(),
                   [](auto& p) { return p.get(); });
    return out;
  }

  std::vector<std::unique_ptr<ContinuousState<T>>> substates_;
};

}  // namespace internal

/// Diagram is a System composed of one or more constituent Systems, arranged
/// in a directed graph where the vertices are the constituent Systems
/// themselves, and the edges connect the output of one constituent System
/// to the input of another. To construct a Diagram, use a DiagramBuilder.
template <typename T>
class Diagram : public System<T> {
 public:
  typedef typename std::pair<const System<T>*, int> PortIdentifier;

  ~Diagram() override {}

  std::unique_ptr<ContextBase<T>> CreateDefaultContext() const override {
    // Reserve inputs as specified during Diagram initialization.
    auto context = std::make_unique<DiagramContext<T>>();

    // Add each constituent system to the Context.
    for (int i = 0; i < static_cast<int>(sorted_systems_.size()); ++i) {
      const System<T>* const sys = sorted_systems_[i];
      auto subcontext = sys->CreateDefaultContext();
      auto suboutput = sys->AllocateOutput(*subcontext);
      context->AddSystem(i, std::move(subcontext), std::move(suboutput));
    }

    // Wire up the Diagram-internal inputs and outputs.
    for (const auto& connection : dependency_graph_) {
      const PortIdentifier& src = connection.second;
      const PortIdentifier& dest = connection.first;
      context->Connect(ConvertToContextPortIdentifier(src),
                       ConvertToContextPortIdentifier(dest));
    }

    // Declare the Diagram-external inputs.
    for (const PortIdentifier& id : input_port_ids_) {
      context->ExportInput(ConvertToContextPortIdentifier(id));
    }

    context->MakeState();
    return std::unique_ptr<ContextBase<T>>(context.release());
  }

  std::unique_ptr<SystemOutput<T>> AllocateOutput(
      const ContextBase<T>& context) const override {
    auto diagram_context = dynamic_cast<const DiagramContext<T>*>(&context);
    if (diagram_context == nullptr) {
      throw std::logic_error(
          "Diagram::AllocateOutput was not given its own context.");
    }

    // The output ports of this Diagram are output ports of its constituent
    // systems. Create a DiagramOutput with that many ports. They will be
    // connected to the appropriate subsystem outputs at `EvalOutput` time.
    auto output = std::make_unique<internal::DiagramOutput<T>>();
    output->get_mutable_ports()->resize(output_port_ids_.size());

    return std::unique_ptr<SystemOutput<T>>(output.release());
  }

  void EvalOutput(const ContextBase<T>& context,
                  SystemOutput<T>* output) const override {
    // Down-cast the context and output to DiagramContext and DiagramOutput.
    auto diagram_context = dynamic_cast<const DiagramContext<T>*>(&context);
    DRAKE_ASSERT(diagram_context != nullptr);
    auto diagram_output = dynamic_cast<internal::DiagramOutput<T>*>(output);
    DRAKE_ASSERT(diagram_output != nullptr);

    // Populate the output with pointers to the appropriate subsystem outputs
    // in the DiagramContext. We do this on every call to EvalOutput, so
    // that the DiagramContext and Diagram are not tightly coupled.
    DRAKE_ASSERT(diagram_output->get_num_ports() ==
                 static_cast<int>(output_port_ids_.size()));
    for (size_t i = 0; i < output_port_ids_.size(); ++i) {
      const PortIdentifier& id = output_port_ids_[i];
      // For each configured output port ID, obtain from the DiagramContext the
      // actual OutputPort that produces it.
      const int system_index = GetSystemIndex(id.first);
      SystemOutput<T>* subsystem_output =
          diagram_context->GetSubsystemOutput(system_index);

      // Then, put a pointer to that OutputPort in the DiagramOutput.
      const int port_index = id.second;
      (*diagram_output->get_mutable_ports())[i] =
          subsystem_output->get_mutable_port(port_index);
    }

    // Since the diagram output now contains pointers to the subsystem outputs,
    // all we need to do is compute all the subsystem outputs in sorted order.
    //
    // TODO(david-german-tri): This can be made less conservative. We don't need
    // to compute intermediate outputs that don't affect the diagram outputs.
    ComputeAllSubsystemOutputs(diagram_context);
  }

  std::unique_ptr<ContinuousState<T>> AllocateTimeDerivatives() const override {
    std::vector<std::unique_ptr<ContinuousState<T>>> sub_derivatives;
    for (const System<T>* const system : sorted_systems_) {
      sub_derivatives.push_back(system->AllocateTimeDerivatives());
    }
    return std::unique_ptr<ContinuousState<T>>(
        new internal::DiagramTimeDerivatives<T>(std::move(sub_derivatives)));
  }

  void EvalTimeDerivatives(const ContextBase<T>& context,
                           ContinuousState<T>* derivatives) const override {
    // Freshen all the subsystem inputs to match the provided context.
    //
    // TODO(david-german-tri): This can be made less conservative: we don't
    // need to freshen inputs to subsystems with no state.
    auto diagram_context = dynamic_cast<const DiagramContext<T>*>(&context);
    DRAKE_ABORT_UNLESS(diagram_context != nullptr);
    ComputeAllSubsystemOutputs(diagram_context);

    auto diagram_derivatives =
        dynamic_cast<DiagramContinuousState<T>*>(derivatives);
    DRAKE_ABORT_UNLESS(diagram_derivatives != nullptr);
    const int n = diagram_derivatives->get_num_substates();
    DRAKE_ABORT_UNLESS(static_cast<int>(sorted_systems_.size()) == n);

    // Evaluate the derivatives of each constituent system.
    for (int i = 0; i < n; ++i) {
      const ContextBase<T>* subcontext =
          diagram_context->GetSubsystemContext(i);
      ContinuousState<T>* subderivatives =
          diagram_derivatives->get_mutable_substate(i);
      sorted_systems_[i]->EvalTimeDerivatives(*subcontext, subderivatives);
    }
  }

  void MapVelocityToConfigurationDerivatives(
      const ContextBase<T>& context, const StateVector<T>& generalized_velocity,
      StateVector<T>* configuration_derivatives) const override {
    // TODO(david-german-tri): Actually map velocity to derivatives.
  }

  /// Retrieves the state derivatives for a particular subsystem from the
  /// derivatives for the entire diagram.
  const ContinuousState<T>& GetSubsystemDerivatives(
      const ContinuousState<T>& derivatives, const System<T>* subsystem) const {
    DRAKE_ABORT_UNLESS(subsystem != nullptr);
    auto diagram_derivatives =
        dynamic_cast<const DiagramContinuousState<T>*>(&derivatives);
    DRAKE_ABORT_UNLESS(diagram_derivatives != nullptr);
    auto substate = diagram_derivatives->get_substate(
        GetSystemIndex(subsystem));
    // TODO(david-german-tri): We should fail softer than this for stateless
    // systems.
    DRAKE_ABORT_UNLESS(substate != nullptr);
    return *substate;
  }

  /// Retrieves the state for a particular subsystem from the context for the
  /// entire diagram. Invalidates all entries in that subsystem's cache that
  /// depend on State. Returns nullptr if the subsystem is not part of the
  /// diagram.
  ///
  /// TODO(david-german-tri): Provide finer-grained accessors for finer-grained
  /// invalidation.
  State<T>* GetMutableSubsystemState(ContextBase<T>* context,
                                     const System<T>* subsystem) const {
    DRAKE_ABORT_UNLESS(context != nullptr);
    DRAKE_ABORT_UNLESS(subsystem != nullptr);
    auto diagram_context = dynamic_cast<DiagramContext<T>*>(context);
    DRAKE_ABORT_UNLESS(diagram_context != nullptr);
    const int i = GetSystemIndex(subsystem);
    return diagram_context->GetMutableSubsystemState(i);
  }

 protected:
  /// Constructs an uninitialized Diagram. Subclasses that use this constructor
  /// are obligated to call DiagramBuilder::BuildInto(this).
  Diagram() {}

 private:
  // A structural outline of a Diagram, produced by DiagramBuilder.
  struct Blueprint {
    // The ordered subsystem ports that are inputs to the entire diagram.
    std::vector<PortIdentifier> input_port_ids;
    // The ordered subsystem ports that are outputs of the entire diagram.
    std::vector<PortIdentifier> output_port_ids;
    // A map from the input ports of constituent systems to the output ports
    // on which they depend. This graph is possibly cyclic, but must not
    // contain an algebraic loop.
    std::map<PortIdentifier, PortIdentifier> dependency_graph;
    // A list of the systems in the dependency graph in a valid, sorted
    // execution order, such that if EvalOutput is called on each system in
    // succession, every system will have valid inputs by the time its turn
    // comes.
    std::vector<const System<T>*> sorted_systems;
  };

  // Constructs a Diagram from the Blueprint that a DiagramBuilder produces.
  // This constructor is private because only DiagramBuilder calls it.
  explicit Diagram(const Blueprint& blueprint) { Initialize(blueprint); }

  // Validates the given @p blueprint and sets up the Diagram accordingly.
  void Initialize(const Blueprint& blueprint) {
    // The Diagram must not already be initialized.
    DRAKE_ABORT_UNLESS(sorted_systems_.empty());
    // The initialization must be nontrivial.
    DRAKE_ABORT_UNLESS(!blueprint.sorted_systems.empty());

    // Copy the data from the blueprint into private member variables.
    dependency_graph_ = blueprint.dependency_graph;
    sorted_systems_ = blueprint.sorted_systems;
    input_port_ids_ = blueprint.input_port_ids;
    output_port_ids_ = blueprint.output_port_ids;

    // Generate a map from the System pointer to its index in the sort order.
    for (int i = 0; i < static_cast<int>(sorted_systems_.size()); ++i) {
      sorted_systems_map_[sorted_systems_[i]] = i;
    }

    // Every system must appear in the sort order exactly once.
    DRAKE_ABORT_UNLESS(sorted_systems_.size() == sorted_systems_map_.size());
    // Every port named in the dependency_graph_ must actually exist.
    DRAKE_ASSERT(PortsAreValid());
    // The sort order must square with the dependency_graph_.
    DRAKE_ASSERT(SortOrderIsCorrect());

    // Add the inputs to the Diagram topology, and check their invariants.
    for (const PortIdentifier& id : input_port_ids_) {
      ExportInput(id);
    }
    for (const PortIdentifier& id : output_port_ids_) {
      ExportOutput(id);
    }
  }

  // Exposes the given port as an input of the Diagram.
  void ExportInput(const PortIdentifier& port) {
    const System<T>* const sys = port.first;
    const int port_index = port.second;
    // Fail quickly if this system is not part of the sort order.
    DRAKE_ABORT_UNLESS(GetSystemIndex(sys) >= 0);

    // Add this port to our externally visible topology.
    const auto& subsystem_ports = sys->get_input_ports();
    if (port_index < 0 ||
        port_index >= static_cast<int>(subsystem_ports.size())) {
      throw std::out_of_range("Input port out of range.");
    }
    const auto& subsystem_descriptor = subsystem_ports[port_index];
    SystemPortDescriptor<T> descriptor(
        this, kInputPort, this->get_num_input_ports(),
        subsystem_descriptor.get_data_type(), subsystem_descriptor.get_size(),
        subsystem_descriptor.get_sampling());
    this->DeclareInputPort(descriptor);
  }

  // Exposes the given port as an output of the Diagram.
  void ExportOutput(const PortIdentifier& port) {
    const System<T>* const sys = port.first;
    const int port_index = port.second;
    // Fail quickly if this system is not part of the sort order.
    DRAKE_ABORT_UNLESS(GetSystemIndex(sys) >= 0);

    // Add this port to our externally visible topology.
    const auto& subsystem_ports = sys->get_output_ports();
    if (port_index < 0 ||
        port_index >= static_cast<int>(subsystem_ports.size())) {
      throw std::out_of_range("Output port out of range.");
    }
    const auto& subsystem_descriptor = subsystem_ports[port_index];
    SystemPortDescriptor<T> descriptor(
        this, kOutputPort, this->get_num_output_ports(),
        subsystem_descriptor.get_data_type(), subsystem_descriptor.get_size(),
        subsystem_descriptor.get_sampling());
    this->DeclareOutputPort(descriptor);
  }

  int GetSystemIndex(const System<T>* sys) const {
    auto it = sorted_systems_map_.find(sys);
    DRAKE_ABORT_UNLESS(it != sorted_systems_map_.end());
    return it->second;
  }

  // Converts a PortIdentifier to a DiagramContext::PortIdentifier.
  // The DiagramContext::PortIdentifier contains the index of the System in the
  // sorted order of the diagram, instead of an actual pointer to the System.
  typename DiagramContext<T>::PortIdentifier ConvertToContextPortIdentifier(
      const PortIdentifier& id) const {
    typename DiagramContext<T>::PortIdentifier output;
    output.first = GetSystemIndex(id.first);
    output.second = id.second;
    return output;
  }

  // In sorted order, compute the outputs for all subsystems. This is also a
  // blunt way to update the inputs for all subsystems to match the given
  // @p context.
  void ComputeAllSubsystemOutputs(const DiagramContext<T>* context) const {
    DRAKE_ABORT_UNLESS(context != nullptr);
    // TODO(david-german-tri): Use the diagram-level cache to skip systems that
    // are already fresh.
    for (const System<T>* const system : sorted_systems_) {
      const int index = GetSystemIndex(system);
      const ContextBase<T>* subsystem_context =
          context->GetSubsystemContext(index);
      SystemOutput<T>* subsystem_output = context->GetSubsystemOutput(index);
      system->EvalOutput(*subsystem_context, subsystem_output);
    }
  }

  // Returns true if every port mentioned in the dependency_graph_ exists.
  bool PortsAreValid() const {
    for (const auto& entry : dependency_graph_) {
      const PortIdentifier& dest = entry.first;
      const PortIdentifier& src = entry.second;
      if (dest.second < 0 || dest.second >= dest.first->get_num_input_ports()) {
        return false;
      }
      if (src.second < 0 || src.second >= src.first->get_num_output_ports()) {
        return false;
      }
    }
    return true;
  }

  // Returns true if every System precedes all its dependents in
  // sorted_systems_.
  bool SortOrderIsCorrect() const {
    for (const auto& entry : dependency_graph_) {
      const System<T>* const dest = entry.first.first;
      const System<T>* const src = entry.second.first;
      // If the destination system has no direct feedthrough, it does not
      // matter whether it is sorted before or after the systems on which
      // it depends.
      if (!dest->has_any_direct_feedthrough()) {
        continue;
      }
      if (GetSystemIndex(dest) <= GetSystemIndex(src)) {
        return false;
      }
    }
    return true;
  }

  // Diagram objects are neither copyable nor moveable.
  Diagram(const Diagram<T>& other) = delete;
  Diagram& operator=(const Diagram<T>& other) = delete;
  Diagram(Diagram<T>&& other) = delete;
  Diagram& operator=(Diagram<T>&& other) = delete;

  // A map from the input ports of constituent systems, to the output ports of
  // the systems on which they depend.
  std::map<PortIdentifier, PortIdentifier> dependency_graph_;

  // The topologically sorted list of Systems in this Diagram.
  std::vector<const System<T>*> sorted_systems_;

  // For fast conversion queries: what is the index of this System in the
  // sorted order?
  std::map<const System<T>*, int> sorted_systems_map_;

  // The ordered inputs and outputs of this Diagram.
  std::vector<PortIdentifier> input_port_ids_;
  std::vector<PortIdentifier> output_port_ids_;

  friend class DiagramBuilder<T>;
};

}  // namespace systems
}  // namespace drake<|MERGE_RESOLUTION|>--- conflicted
+++ resolved
@@ -29,14 +29,9 @@
 ///
 /// @tparam T The type of the output data. Must be a valid Eigen scalar.
 template <typename T>
-<<<<<<< HEAD
-struct DiagramOutput : public SystemOutput<T> {
-  int get_num_ports() const override { return static_cast<int>(ports_.size()); }
-=======
 class DiagramOutput : public SystemOutput<T> {
  public:
-  int get_num_ports() const override { return ports_.size(); }
->>>>>>> 878a562f
+  int get_num_ports() const override { return static_cast<int>(ports_.size()); }
 
   OutputPort* get_mutable_port(int index) override { return ports_[index]; }
 
