function [A, dA] = centroidalMomentumMatrix(robot, kinsol, robotnum, in_terms_of_qdot)
% function [A, dA] = centroidalMomentumMatrix(robot, kinsol, robotnum, in_terms_of_qdot)
% Computes the centroidal momentum matrix (CMM), i.e. the matrix that maps
% the joint velocity vector v to the robot's momentum h = [k; l], with
% angular momentum k and linear momentum l, expressed in a centroidal
% frame. See Orin13.
%
% @param kinsol solution structure obtained from doKinematics
%
% @retval A CMM
% @retval dA gradient of A with respect to coordinate vector q

if nargin < 3
  robotnum = 1;
end
if nargin < 4
  in_terms_of_qdot = false;
end

compute_gradients = nargout > 1;

if ~isstruct(kinsol)  
  % treat input as centroidalMomentumMatrix(model,q)
  q = kinsol;
  kinsol_options.compute_gradients = compute_gradients;
  kinsol = robot.doKinematics(q, double.empty(0, 1) * q(1), kinsol_options);
end

if kinsol.mex
<<<<<<< HEAD
  A = centroidalMomentumMatrixmex(robot.mex_model_ptr, kinsol.mex_ptr, 0, robotnum - 1, in_terms_of_qdot);
  if kinsol.has_gradients
    [A, dA] = eval(A);
    nq = length(kinsol.q);
    dA = dA(:, 1 : nq);
  else
    
=======
  if compute_gradients
    [A, dA] = centroidalMomentumMatrixmex(robot.mex_model_ptr, kinsol.mex_ptr, 1, robotnum, in_terms_of_qdot);
  else
    A = centroidalMomentumMatrixmex(robot.mex_model_ptr, kinsol.mex_ptr, 0, robotnum, in_terms_of_qdot);
>>>>>>> 2e5b3fb8
  end
else
  if compute_gradients
    [A, dA] = worldMomentumMatrix(robot, kinsol, robotnum, in_terms_of_qdot);
  else
    A = worldMomentumMatrix(robot, kinsol, robotnum, in_terms_of_qdot);
  end
  
  com = robot.getCOM(kinsol);
  transform_com_to_world = zeros(4) * kinsol.q(1); % for TaylorVar
  transform_com_to_world(1:3, 1:3) = eye(3);
  transform_com_to_world(4, 4) = 1;
  transform_com_to_world(1:3, 4) = com;
  AdH = transformAdjoint(transform_com_to_world);
  A = AdH' * A;

  if compute_gradients
    total_mass = getMass(robot, robotnum);
    dcom = A(4:6, :) / total_mass;
    if ~in_terms_of_qdot
      qdotToV = kinsol.qdotToV(2:end);
      dcom = dcom * blkdiag(qdotToV{:});
    end
    nq = robot.getNumPositions();
    dtransform_com_to_world = zeros(numel(transform_com_to_world), nq);
    dtransform_com_to_world = setSubMatrixGradient(dtransform_com_to_world, dcom, 1:3, 4, size(transform_com_to_world));
    dA = dTransformSpatialForce(inv(transform_com_to_world), A, -dtransform_com_to_world, dA);
  end
end
end

function [A, dA] = worldMomentumMatrix(robot, kinsol, robotnum, in_terms_of_qdot)
compute_gradients = nargout > 1;
if compute_gradients
  [inertias_world, dinertias_world] = inertiasInWorldFrame(robot, kinsol);
  [crbs_world, dcrbs_world] = compositeRigidBodyInertias(robot, inertias_world, dinertias_world);
else
  inertias_world = inertiasInWorldFrame(robot, kinsol);
  crbs_world = compositeRigidBodyInertias(robot, inertias_world);
end

if in_terms_of_qdot
  ncols = robot.getNumPositions();
else
  ncols = robot.getNumVelocities();
end

size_A = [6, ncols];
A = zeros(size_A) * kinsol.q(1);
if compute_gradients
  dA = zeros(prod(size_A), robot.getNumPositions());
end

for i = 2 : length(robot.body)
  if isBodyPartOfRobot(robot, robot.body(i), robotnum)
    if in_terms_of_qdot
      IcJ = crbs_world{i} * kinsol.J{i};
      cols_joint = robot.body(i).position_num;
      A(:, cols_joint) = IcJ * kinsol.qdotToV{i};
      if compute_gradients
        dIcJ = matGradMultMat(crbs_world{i}, kinsol.J{i}, dcrbs_world{i}, kinsol.dJdq{i});
        dA = setSubMatrixGradient(dA, matGradMultMat(IcJ, kinsol.qdotToV{i}, dIcJ, kinsol.dqdotToVdq{i}), 1:6, cols_joint, size_A);
      end
    else
      cols_joint = robot.body(i).velocity_num;
      A(:, cols_joint) = crbs_world{i} * kinsol.J{i};
      if compute_gradients
        dA = setSubMatrixGradient(dA, matGradMultMat(crbs_world{i}, kinsol.J{i}, dcrbs_world{i}, kinsol.dJdq{i}), 1:6, cols_joint, size_A);
      end
    end
  end
end
end<|MERGE_RESOLUTION|>--- conflicted
+++ resolved
@@ -27,20 +27,11 @@
 end
 
 if kinsol.mex
-<<<<<<< HEAD
   A = centroidalMomentumMatrixmex(robot.mex_model_ptr, kinsol.mex_ptr, 0, robotnum - 1, in_terms_of_qdot);
   if kinsol.has_gradients
     [A, dA] = eval(A);
     nq = length(kinsol.q);
     dA = dA(:, 1 : nq);
-  else
-    
-=======
-  if compute_gradients
-    [A, dA] = centroidalMomentumMatrixmex(robot.mex_model_ptr, kinsol.mex_ptr, 1, robotnum, in_terms_of_qdot);
-  else
-    A = centroidalMomentumMatrixmex(robot.mex_model_ptr, kinsol.mex_ptr, 0, robotnum, in_terms_of_qdot);
->>>>>>> 2e5b3fb8
   end
 else
   if compute_gradients
