--- conflicted
+++ resolved
@@ -12,20 +12,16 @@
 
 using std::runtime_error;
 
-<<<<<<< HEAD
 int TranslatorLcmtDrakeSignal::get_message_data_length() const {
   drake::lcmt_drake_signal message;
-  message.dim = get_basic_vector_size();
+  message.dim = get_vector_size();
   message.val.resize(message.dim);
   message.coord.resize(message.dim);
   unsigned int data_length = message.getEncodedSize();
   return static_cast<int>(data_length);
 }
 
-void TranslatorLcmtDrakeSignal::TranslateLcmToBasicVector(
-=======
 void TranslatorLcmtDrakeSignal::TranslateLcmToVectorInterface(
->>>>>>> 9ffdfcd6
     const ::lcm::ReceiveBuffer* rbuf,
     VectorInterface<double>* vector_interface) const {
   DRAKE_ABORT_UNLESS(vector_interface);
@@ -59,20 +55,21 @@
   }
 }
 
-void TranslatorLcmtDrakeSignal::TranslateBasicVectorToLCM(
-    const BasicVector<double>& basic_vector, uint8_t* const* data,
+void TranslatorLcmtDrakeSignal::TranslateVectorInterfaceToLCM(
+    const VectorInterface<double>& vector_interface, uint8_t* const* data,
     int const* datalen) const {
 
-  // TODO(liang.fok) Assert that basic_vector.size == get_basic_vector_size()
+  DRAKE_ASSERT(vector_interface.size() == get_vector_size());
 
   // Instantiates and initializes a LCM message containing the information
-  // contained within parameter basic_vector.
+  // contained within parameter vector_interface.
   drake::lcmt_drake_signal message;
-  message.dim = basic_vector.size();
+  message.dim = vector_interface.size();
   message.val.resize(message.dim);
   message.coord.resize(message.dim);
 
-  Eigen::VectorBlock<const VectorX<double>> values = basic_vector.get_value();
+  Eigen::VectorBlock<const VectorX<double>> values =
+      vector_interface.get_value();
 
   for (int ii = 0; ii < message.dim; ++ii) {
     message.val[ii] = values[ii];
